--- conflicted
+++ resolved
@@ -1,11 +1,7 @@
 {
   "$schema": "https://schema.tauri.app/config/2",
   "productName": "GitMentorLite",
-<<<<<<< HEAD
-  "version": "0.1.7",
-=======
   "version": "0.2.0",
->>>>>>> e7ca66ba
   "identifier": "com.gitmentor-lite.app",
   "build": {
     "beforeDevCommand": "npm run dev",
