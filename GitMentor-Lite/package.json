--- conflicted
+++ resolved
@@ -1,11 +1,7 @@
 {
   "name": "gitmentor-lite",
   "private": true,
-<<<<<<< HEAD
-  "version": "0.1.7",
-=======
   "version": "0.2.0",
->>>>>>> e7ca66ba
   "type": "module",
   "scripts": {
     "dev": "vite",
